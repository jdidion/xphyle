# -*- coding: utf-8 -*-
"""Convenience functions for working with file paths.

Stdin, stdout, and stderr are treated as acceptable paths in most cases, which
is why the PurePath type (Union[str, os.PurePath]) is used. String paths are
still accepted as inputs, but all outputs will subclasses of os.PurePath.
"""
from abc import ABCMeta, abstractmethod
import errno
import functools
import inspect
import os
from pathlib import PurePath, Path, WindowsPath, PosixPath
import re
import shutil
import stat
import sys
import tempfile
from typing import (
    Sequence, List, Tuple, Union, Iterable, Dict, Pattern, Match, Any,
    Callable, Generic, TypeVar, Optional, cast)
import warnings
from xphyle.types import (
    ModeAccess, ModeAccessArg, Permission, PermissionSet, PermissionArg,
    PermissionSetArg, PathType, PathTypeArg, Regexp)
from xphyle.urls import parse_url


STDIN_OR_STDOUT_STR = '-'
"""String placeholder for stdin/stdout."""
STDERR_STR = '_'
"""String placeholder for stderr."""
STDIN_OR_STDOUT = PurePath(STDIN_OR_STDOUT_STR)
"""Placeholder for stdin or stdout, when the access mode is not known."""
STDIN = PurePath('/dev/stdin')
"""Placeholder for `sys.stdin`."""
STDOUT = PurePath('/dev/stdout')
"""Placeholder for or `sys.stdout`."""
STDERR = PurePath('/dev/stderr')
"""Placeholder for `sys.stderr`"""
BACKCOMPAT = os.getenv('XPHYLE_BACKCOMPAT') != '0'
"""Whether backward compatibility is enabled. By default, backward compatibility
is enabled unless environment variable XPHYLE_BACKCOMPAT is set to '0'.
"""


IndexOrName = Union[int, str]


def deprecated_str_to_path(
        *args_to_convert: IndexOrName,
        list_args: Optional[Sequence[IndexOrName]] = None,
        dict_args: Optional[Sequence[IndexOrName]] = None) -> Callable:
    """Decorator for a function that used to take paths as strings and now only
    takes them as os.PurePath objects. A deprecation warning is issued, and
    the string arguments are converted to paths before calling the function.

    Backward compatibility can be disabled by the XPHYLE_BACKCOMPAT environment
    variable. If set to false (0), the `func` is returned immediately.
    """
    def decorate(func: Callable):
        if not BACKCOMPAT:
            return func

        @functools.wraps(func)
        def new_func(*args, **kwargs):
            warn = False
            new_args = list(args)

            for idx in args_to_convert:
                if isinstance(idx, int):
                    if len(args) > idx and isinstance(args[idx], str):
                        warn = True
                        new_args[idx] = as_pure_path(args[idx])
                elif isinstance(idx, str):
                    if idx in kwargs and isinstance(kwargs[idx], str):
                        warn = True
                        kwargs[idx] = as_pure_path(kwargs[idx])
                else:
                    raise ValueError(
                        "'args_to_convert' must be ints or strings")

            if list_args is not None:
                def convert_list_arg(l):
                    global warn
                    for i in range(len(l)):
                        if isinstance(l[i], str):
                            warn = True
                            l[i] = as_pure_path(l[i])

                for idx in list_args:
                    if isinstance(idx, int):
                        if len(args) > idx and isinstance(args[idx], list):
                            convert_list_arg(new_args[idx])
                    elif isinstance(idx, str):
                        if idx in kwargs and isinstance(kwargs[idx], list):
                            convert_list_arg(kwargs[idx])
                    else:
                        raise ValueError(
                            "'list_args' must be ints or strings")

            if dict_args is not None:
                def convert_dict_arg(d):
                    global warn
                    for key in d.keys():
                        if isinstance(d[key], str):
                            warn = True
                            d[key] = as_pure_path(d[key])

                for idx in dict_args:
                    if isinstance(idx, int):
                        if len(args) > idx and isinstance(args[idx], dict):
                            convert_dict_arg(args[idx])
                    elif isinstance(idx, str):
                        if idx in kwargs and isinstance(kwargs[idx], dict):
                            convert_dict_arg(kwargs[idx])
                    else:
                        raise ValueError(
                            "'dict_args' must be ints or strings")

            if warn:
                caller = inspect.stack()[3]
                deprecated(
                    f"Use of {func.__name__} with string path arguments is "
                    f"deprected (lineno {caller[1]}:{caller[2]})")

            return func(*new_args, **kwargs)

        return new_func

    return decorate


def deprecated(msg: str):
    """Issue a deprecation warning:

    Args:
        msg: The warning message to display.
    """
    warnings.simplefilter('always', DeprecationWarning)  # turn off filter
    warnings.warn(msg, category=DeprecationWarning, stacklevel=2)
    warnings.simplefilter('default', DeprecationWarning)  # reset filter


def as_pure_path(
        path: Union[str, PurePath], access: Optional[ModeAccessArg] = None
        ) -> PurePath:
    """Convert a string to a PurePath.

    Args:
        path: String to convert. May be a string path, a stdin/stdout/stderr
            placeholder, or file:// URL. If it is already a PurePath, it is
            returned without modification.
        access: The file access mode, to disambiguate stdin/stdout when `path`
            is the placeholder ('-').

    Returns:
        A PurePath instance. Except with 'path' is a PurePath or
        stdin/stdout/stderr placeholder, the actual return type is a Path
        instance.
    """
    if isinstance(path, PurePath):
        return cast(PurePath, path)
    elif path == STDERR_STR:
        return STDERR
    elif path == STDIN_OR_STDOUT_STR:
        if access:
            if isinstance(access, str):
                access_val = ModeAccess(access)
            else:
                access_val = cast(ModeAccess, access)
            return STDIN if access_val.readable else STDOUT
        else:
            return STDIN_OR_STDOUT

    url = parse_url(path)
    if url:
        if url.scheme == 'file':
            return Path(url.path)
        else:
            raise IOError(f"Cannot convert URL {path} to path", path)

    return Path(path)


def as_path(
        path: Union[str, PurePath], access: Optional[ModeAccessArg] = None
        ) -> Path:
    """Convert a string to a Path. Note that trying to use STDIN/STDOUT/STDERR
    as actual paths on Windows will result in an error.

    Args:
        path: String to convert. May be a string path, a stdin/stdout/stderr
            placeholder, or file:// URL. If it is already a Path, it is
            returned without modification.
        access: The file access mode, to disambiguate stdin/stdout when `path`
            is the placeholder ('-').

    Returns:
        A Path instance.

    Raises:
        ValueError if 'path' is a stdin/stdout placeholder and 'access' is None.
    """
    pure_path = as_pure_path(path, access)
    if pure_path == STDIN_OR_STDOUT:
        raise ValueError(
            "Cannot convert stdin/stdout placeholder ('-') to a path without "
            "the access mode.")
    return Path(pure_path)


@deprecated_str_to_path(0, 'path')
def check_std(path: PurePath, error: bool = False) -> bool:
    """Check whether the path is '-' (stdout) or '_' (stderr).

    Args:
        path: The path to check.
        error: Whether an error should be raised if `path` is stdout or stderr.

    Returns:
        True if path is stdout or stderr.

    Raises:
        ValueError if path is stdout or stderr and `error` is True.
    """
    if path in {STDIN_OR_STDOUT, STDIN, STDOUT, STDERR}:
        if error:
            raise ValueError(f"Invalid path: {path}")
        else:
            return True
    return False


@deprecated_str_to_path(0, 'path')
def get_permissions(path: PurePath) -> PermissionSet:
    """Get the permissions of a file/directory.

    Args:
        path: Path of file/directory.

    Returns:
        An PermissionSet.

    Raises:
        IOError if the file/directory doesn't exist.
    """
    return PermissionSet(as_path(path).stat().st_mode)


@deprecated_str_to_path(0, 'path')
def set_permissions(
        path: PurePath, permissions: PermissionSetArg) -> PermissionSet:
    """Sets file stat flags (using chmod).

    Args:
        path: The file to chmod.
        permissions: Stat flags (any of 'r', 'w', 'x', or an
            :class:`PermissionSet`).

    Returns:
        An :class:`PermissionSet`.
    """
    if not isinstance(permissions, PermissionSet):
        permissions = PermissionSet(permissions)
    as_path(path).chmod(permissions.stat_flags)
    return permissions


@deprecated_str_to_path(0, 'path')
def check_access(
        path: PurePath, permissions: Union[PermissionArg, PermissionSetArg]
        ) -> PermissionSet:
    """Check that `path` is accessible with the given set of permissions.

    Args:
        path: The path to check.
        permissions: Access specifier (string/int/:class:`ModeAccess`).

    Raises:
        IOError if the path cannot be accessed according to `permissions`.
    """
    if isinstance(permissions, PermissionSet):
        permission_set = cast(PermissionSet, permissions)
    else:
        permission_set = PermissionSet(
            cast(Union[PermissionArg, Sequence[PermissionArg]], permissions))
    if check_std(path):
        if path == STDIN_OR_STDOUT and not any(
                flag in permission_set for flag in {
                    Permission.READ, Permission.WRITE}):
            raise IOError(
                errno.EACCES, "STDIN_OR_STDOUT permissions must be r or w",
                path)
        elif path == STDIN and Permission.READ not in permission_set:
            raise IOError(
                errno.EACCES, "STDIN permissions must be r", path)
        elif path in {STDOUT, STDERR} and \
                Permission.WRITE not in permission_set:
            raise IOError(
                errno.EACCES, "STDOUT/STDERR permissions must be w", path)
    elif not os.access(path, permission_set.os_flags):
        raise IOError(errno.EACCES, f"{path} not accessable", path)
    return permission_set


@deprecated_str_to_path(0, 'path')
def abspath(path: PurePath) -> PurePath:
    """Returns the fully resolved path associated with `path`.

    Args:
        path: Relative or absolute path

    Returns:
        A PurePath - typically a pathlib.Path, but may be STDOUT or STDERR.

    Examples:
        abspath('foo') # -> /path/to/curdir/foo
        abspath('~/foo') # -> /home/curuser/foo
    """
    if check_std(path):
        return path
    return as_path(path).expanduser().resolve()


@deprecated_str_to_path(0, 'path')
def get_root(path: Optional[PurePath] = None) -> str:
    """Get the root directory.

    Args:
        path: A path, or '.' to get the root of the working directory, or None
            to get the root of the path to the script. Stdout and stderr are
            not valid arguments.

    Returns:
        A string path to the root directory.
    """
    if path is None:
        path = sys.executable
    else:
        check_std(path, error=True)
    return as_pure_path(path).anchor


@deprecated_str_to_path(0, 'path')
def split_path(
        path: PurePath, keep_seps: bool = True,
        resolve: bool = True) -> Tuple[str, ...]:
    """Splits a path into a (parent_dir, name, *ext) tuple.

    Args:
        path: The path. Stdout and stderr are not valid arguments.
        keep_seps: Whether the extension separators should be kept as part
            of the file extensions
        resolve: Whether to resolve the path before splitting

    Returns:
        A tuple of length >= 2, in which the first element is the parent
        directory, the second element is the file name, and the remaining
        elements are file extensions.

    Examples:
        split_path('myfile.foo.txt', False)
        # -> ('/current/dir', 'myfile', 'foo', 'txt')
        split_path('/usr/local/foobar.gz', True)
        # -> ('/usr/local', 'foobar', '.gz')
    """
    path = as_path(path)
    if resolve:
        path = path.resolve()
    file_parts = tuple(path.name.split(os.extsep))
    if len(file_parts) == 1:
        seps: Tuple[str, ...] = ()
    else:
        seps = file_parts[1:]
        if keep_seps:
            seps = tuple(f'{os.extsep}{ext}' for ext in file_parts[1:])
    return (path.parent, file_parts[0]) + seps


@deprecated_str_to_path(0, 'path')
def filename(path: PurePath) -> str:
    """Equivalent to `split_path(path)[1]`.

    Args:
        The path

    Returns:
        The filename part of `path` (without any extensions).
    """
    return split_path(path)[1]


@deprecated_str_to_path(0, 'path')
def resolve_path(path: PurePath, parent: PurePath = None) -> PurePath:
    """Resolves the absolute path of the specified file and ensures that the
    file/directory exists.

    Args:
        path: Path to resolve.
        parent: The directory containing `path` if `path` is relative.

    Returns:
        The absolute path.

    Raises:
        IOError: if the path does not exist or is invalid.
    """
    if check_std(path):
        return path
    if parent:
        path = abspath(parent) / path
    else:
        path = abspath(path)
    path = as_path(path)
    if not path.exists():
        raise IOError(errno.ENOENT, f"{path} does not exist", path)
    return path


@deprecated_str_to_path(0, 'path')
def check_path(
        path: PurePath, path_type: PathTypeArg = None,
        permissions: Union[PermissionArg, PermissionSetArg] = None
        ) -> PurePath:
    """Resolves the path (using `resolve_path`) and checks that the path is
    of the specified type and allows the specified access.

    Args:
        path: The path to check.
        path_type: A string or :class:`PathType` ('f' or 'd').
        permissions: Access flag (string, int, Permission, or PermissionSet).

    Returns:
        The fully resolved path.

    Raises:
        IOError if the path does not exist, is not of the specified type,
        or doesn't allow the specified access.
    """
    path = resolve_path(path)
    if path_type:
        if isinstance(path_type, str):
            path_type = PathType(path_type)
        if not check_std(path):
            path = cast(Path, path)
            if path_type == PathType.FILE and not path.is_file():
                raise IOError(errno.EISDIR, f"{path} not a file", path)
            elif path_type == PathType.DIR and not path.is_dir():
                raise IOError(errno.ENOTDIR, f"{path} not a directory", path)
        elif path_type is not PathType.FILE:
            raise IOError(errno.EISDIR, f"{path} not a file", path)
    if permissions is not None:
        check_access(path, permissions)
    return path


@deprecated_str_to_path(0, 'path')
def check_readable_file(path: PurePath) -> PurePath:
    """Check that `path` exists and is readable.

    Args:
        path: The path to check

    Returns:
        The fully resolved path of `path`
    """
    return check_path(path, PathType.FILE, ModeAccess.READ)


@deprecated_str_to_path(0, 'path')
def check_writable_file(path: PurePath, mkdirs: bool = True) -> PurePath:
    """If `path` exists, check that it is writable, otherwise check that
    its parent directory exists and is writable.

    Args:
        path: The path to check.
        mkdirs: Whether to create any missing directories (True).

    Returns:
        The fully resolved path.
    """
    if check_std(path):
        return check_path(path, PathType.FILE, Permission.WRITE)

    path = as_path(path)
    if path.exists():
        return check_path(path, PathType.FILE, Permission.WRITE)
    else:
        path = cast(Path, abspath(path))
        dirpath = path.parent
        if dirpath.exists():
            check_path(dirpath, PathType.DIR, Permission.WRITE)
        elif mkdirs:
            dirpath.mkdir(parents=True)
        return path


# "Safe" versions of the check methods, meaning they return None
# instead of throwing exceptions


@deprecated_str_to_path(0, 'path')
def safe_check_path(path: PurePath, *args, **kwargs) -> Optional[PurePath]:
    """Safe vesion of `check_path`. Returns None rather than throw an
    exception.
    """
    try:
        return check_path(path, *args, **kwargs)
    except IOError:
        return None


@deprecated_str_to_path(0, 'path')
def safe_check_readable_file(path: PurePath) -> Optional[PurePath]:
    """Safe vesion of `check_readable_file`. Returns None rather than throw an
    exception.
    """
    try:
        return check_readable_file(path)
    except IOError:
        return None


@deprecated_str_to_path(0, 'path')
def safe_check_writable_file(path: PurePath) -> Optional[PurePath]:
    """Safe vesion of `check_writable_file`. Returns None rather than throw
    an exception.
    """
    try:
        return check_writable_file(path)
    except IOError:
        return None


@deprecated_str_to_path(0, 'root')
def find(
        root: PurePath, pattern: Regexp,
        path_types: Sequence[PathTypeArg] = 'f',
        recursive: bool = True, return_matches: bool = False
        ) -> Union[Sequence[PurePath], Sequence[Tuple[PurePath, Match]]]:
    """Find all paths under `root` that match `pattern`.

    Args:
        root: Directory at which to start search.
        pattern: File name pattern to match (string or re object).
        path_types: Types to return -- files ('f'), directories ('d' or
            both ('fd').
        recursive: Whether to search directories recursively.
        return_matches: Whether to return regular expression match for each
            file.

    Returns:
        List of matching paths. If `return_matches` is True, each item will be
        a (path, Match) tuple.
    """
    if isinstance(pattern, str):
        pat = re.compile(pattern)
    else:
        pat = cast(Pattern, pattern)

    path_type_set = {
        PathType(p) if isinstance(p, str) else p
        for p in path_types}

    # Whether we need to match the full path or just the filename
    fullmatch = os.sep in pat.pattern

    def get_matching(
            names: Iterable[str], _parent
            ) -> List[Tuple[Path, Match[str]]]:
        """Get all names that match the pattern."""
        _parent = as_pure_path(_parent)
        if fullmatch:
            names = (_parent / name for name in names)
        matching = []
        for name in names:
            match = pat.fullmatch(str(name))
            if match:
                path = Path(name) if fullmatch else (_parent / name)
                matching.append((path, match))
        return matching

    found: List[Tuple[Path, Match[str]]] = []
    for parent, dirs, files in os.walk(root):
        if PathType.DIR in path_type_set:
            found.extend(get_matching(dirs, parent))
        if any(t in path_type_set for t in (PathType.FILE, PathType.FIFO)):
            matching_files = get_matching(files, parent)
            if PathType.FILE not in path_type_set:
                found.extend(
                    f for f in matching_files
                    if stat.S_ISFIFO(f[0].stat().st_mode))
            else:
                found.extend(matching_files)
        if not recursive:
            break

    if return_matches:
        return tuple(found)
    else:
        return tuple(f[0] for f in found)


DEFAULT_EXEC_PATH = tuple(Path(path) for path in os.get_exec_path())


class ExecutableCache(object):
    """Lookup and cache executable paths.

    Args:
        default_path: The default executable path
    """
    def __init__(
            self, default_path: Optional[Iterable[PurePath]] = None) -> None:
        self.cache: Dict[str, Path] = {}
        self.search_path: Tuple[Path, ...] = None
        self.reset_search_path(default_path)

    def add_search_path(
            self, paths: Union[str, PurePath, Iterable[PurePath]]) -> None:
        """Add directories to the beginning of the executable search path.

        Args:
            paths: List of paths, or a string with directories separated by
                `os.pathsep`.
        """
        def _as_path(p):
            check_std(p, error=True)
            s = str(p)
            if '"' in s:
                p = s.strip('"')
            return as_path(p)

        if isinstance(paths, str):
            paths = tuple(_as_path(path) for path in paths.split(os.pathsep))
        elif isinstance(paths, PurePath):
            paths = (paths,)
        else:
            paths = tuple(paths)

        self.search_path = paths + self.search_path

    @deprecated_str_to_path(list_args=(0, 'default_path'))
    def reset_search_path(
            self, default_path: Iterable[PurePath] = None) -> None:
        """Reset the search path to `default_path`.

        Args:
            default_path: The default executable path.
        """
        if default_path is None:
            default_path = DEFAULT_EXEC_PATH
        self.search_path = ()
        if default_path:
            self.add_search_path(default_path)

    def get_path(self, executable: Union[str, PurePath]) -> Path:
        """Get the full path of `executable`.

        Args:
            executable: A executable name or path.

        Returns:
            The full path of `executable`, or None if the path cannot be
            found.
        """
        if executable in self.cache:
            return self.cache[executable]

        if isinstance(executable, str):
            if executable in (STDIN_OR_STDOUT_STR, STDERR_STR):
                raise ValueError(f"Invalid executable: {executable}")
        else:
            check_std(executable, error=True)

        exe_file = safe_check_path(
            Path(executable), PathType.FILE, Permission.EXECUTE)

        if not exe_file:
            for path in self.search_path:
                exe_file = safe_check_path(
                    path / executable, PathType.FILE, Permission.EXECUTE)
                if exe_file:
                    break

        exe_name = executable
        if exe_file:
            exe_file = cast(Path, exe_file)
            exe_name = exe_file.name
            if exe_name not in self.cache:
                self.cache[exe_name] = exe_file

        self.cache[exe_name] = exe_file
        return exe_file

    def resolve_exe(self, names: Iterable[str]) -> Optional[Tuple[Path, str]]:
        """Given an iterable of command names, find the first that resolves to
        an executable.

        Args:
            names: An iterable of command names.

        Returns:
            A tuple (path, name) of the first command to resolve, or None if
            none of the commands resolve.
        """
        for cmd in names:
            exe = self.get_path(cmd)
            if exe:
                return exe, cmd
        return None


EXECUTABLE_CACHE = ExecutableCache(default_path=DEFAULT_EXEC_PATH)
"""Singleton instance of ExecutableCache."""


# Temporary files and directories


class TempPath(metaclass=ABCMeta):
    """Base class for temporary files/directories.

    Args:
        parent: The parent directory.
        permissions: The access permissions.
        path_type: 'f' = file, 'd' = directory.
    """
    @deprecated_str_to_path(1, 'parent')
    def __init__(
            self, parent: Union[Path, 'TempPath'] = None,
            permissions: Optional[PermissionSetArg] = 'rwx',
            path_type: PathTypeArg = 'd',
            root: Optional['TempPathManager'] = None) -> None:
        if isinstance(parent, Path):
            if root:
                parent = root[parent]
            else:
                raise ValueError(f"Cannot resolve {parent} without 'root'.")
        self.parent = parent
        if isinstance(path_type, str):
            path_type = PathType(path_type)
        self.path_type = path_type
        self._permissions: PermissionSet = None
        if permissions:
            self._set_permissions_value(permissions)

    @property
    @abstractmethod
    def absolute_path(self) -> Path:
        """The absolute path.
        """
        pass

    @property
    @abstractmethod
    def relative_path(self) -> Path:
        """The relative path.
        """
        pass

    @property
    def exists(self) -> bool:
        """Whether the directory exists.
        """
        # pylint: disable=no-member
        return self.absolute_path.exists()

    @property
    def permissions(self) -> PermissionSet:
        """The permissions of the path. Defaults to the parent's mode.
        """
        if not self._permissions:
            if self.parent:
                self._permissions = self.parent.permissions
            else:
                raise IOError("Cannot determine permissions without 'parent'")
        return self._permissions

    def set_permissions(
            self, permissions: Optional[PermissionSetArg] = None,
            set_parent: bool = False, additive: bool = False
            ) -> Union[PermissionSet, None]:
        """Set the permissions for the path.

        Args:
            permissions: The new flags to set. If None, the existing flags are
                used.
            set_parent: Whether to recursively set the permissions of all
                parents. This is done additively.
            additive: Whether permissions should be additive (e.g.
                if `permissions == 'w'` and `self.permissions == 'r'`, the new
                mode is 'rw').

        Returns:
            The PermissionSet representing the flags that were set.
        """
        # pylint: disable=no-member
        if not self.exists:
            return None
        if permissions:
            permissions = self._set_permissions_value(permissions, additive)
        else:
            permissions = self.permissions
        if set_parent and self.parent:
            self.parent.set_permissions(permissions, True, True)
        # Always set 'x' on directories, otherwise they are not listable
        if (self.path_type == PathType.DIR and
                Permission.EXECUTE not in permissions):
            permissions.add(Permission.EXECUTE)
        set_permissions(self.absolute_path, permissions)
        return permissions

    def _set_permissions_value(
            self, permissions: PermissionSetArg, additive: bool = False
            ) -> PermissionSet:
        if not isinstance(permissions, PermissionSet):
            permissions = PermissionSet(permissions)
        if additive and (self._permissions or self.parent):
            self.permissions.update(permissions)
        else:
            self._permissions = permissions
        return permissions


class TempPathDescriptor(TempPath):
    """Describes a temporary file or directory within a TempDir.

    Args:
        name: The file/directory name.
        parent: The parent directory, a TempPathDescriptor.
        permissions: The permissions mode.
        suffix, prefix: The suffix and prefix to use when calling
            `mkstemp` or `mkdtemp`.
        path_type: 'f' (for file), 'd' (for directory), or '|' (for FIFO).
    """
    @deprecated_str_to_path(2, 'parent')
    def __init__(
            self, name: str = None,
            parent: Optional[Union[PurePath, TempPath]] = None,
            permissions: Optional[PermissionSetArg] = None,
            suffix: str = '', prefix: str = '',
            contents: str = '', path_type: PathTypeArg = 'f',
            root: Optional['TempPathManager'] = None) -> None:
        if isinstance(path_type, str):
            path_type = PathType(path_type)
        if contents and path_type != PathType.FILE:
            raise ValueError("'contents' only valid for files")
        super().__init__(parent, permissions, path_type, root=root)
        self.name = name
        self.prefix = prefix
        self.suffix = suffix
        self.contents = contents
        self._abspath: Path = None
        self._relpath: Path = None

    @property
    def absolute_path(self) -> Path:
        """The absolute path.
        """
        if self._abspath is None:
            self._init_path()
        return self._abspath

    @property
    def relative_path(self) -> Path:
        """The relative path.
        """
        if self._relpath is None:
            self._init_path()
        return self._relpath

    def _init_path(self) -> None:
        if self.parent is None:
            raise IOError("Cannot determine absolute path without 'root'")
        self._relpath = self.parent.relative_path / self.name
        self._abspath = self.parent.absolute_path / self.name

    def create(self, apply_permissions: bool = True) -> None:
        """Create the file/directory.

        Args:
            apply_permissions: Whether to set permissions according to
                `self.permissions`.
        """
        if self.path_type != PathType.DIR:
            if self.path_type == PathType.FIFO:
                if self.absolute_path.exists():
                    self.absolute_path.unlink()
                os.mkfifo(str(self.absolute_path))
            # TODO: Opening a FIFO for write blocks. It's possible to get around
            # this using a subprocess to pipe through a buffering program (such
            # as pv) to the FIFO instead
            if self.path_type != PathType.FIFO:
                with open(self.absolute_path, 'wt') as outfile:
                    outfile.write(self.contents or '')
        elif not os.path.exists(self.absolute_path):
            self.absolute_path.mkdir()
        if apply_permissions:
            self.set_permissions()

    def __str__(self):
        return f"TempPathDescriptor({self.name}, {self.path_type})"


class TempPathManager:
    """Base for classes that manage mapping between paths and
    TempPathDescriptors.
    """
    def __init__(self) -> None:
        self.paths: Dict[Path, TempPathDescriptor] = {}

    @deprecated_str_to_path(1, 'path')
    def __getitem__(self, path: Path) -> TempPathDescriptor:
        return self.paths[path]

    def __setitem__(self, path: Path, desc: TempPathDescriptor):
        self.paths[path] = desc

    def __contains__(self, path: Path) -> bool:
        return path in self.paths

    def __iter__(self):
        yield from self.paths.values()

    def clear(self):
        self.paths.clear()


class TempDir(TempPathManager, TempPath):
    """Context manager that creates a temporary directory and cleans it up
    upon exit.

    Args:
        mode: Access mode to set on temp directory. All subdirectories and
            files will inherit this mode unless explicity set to be different.
        path_descriptors: Iterable of TempPathDescriptors.
        kwargs: Additional arguments passed to tempfile.mkdtemp.

    By default all subdirectories and files inherit the mode of the temporary
    directory. If TempPathDescriptors are specified, the paths are created
    before permissions are set, enabling creation of a read-only temporary file
    system.
    """
    def __init__(
            self, permissions: Optional[PermissionSetArg] = 'rwx',
            path_descriptors: Iterable[TempPathDescriptor] = None,
            **kwargs) -> None:
        TempPathManager.__init__(self)
        TempPath.__init__(self, permissions=permissions)
        self._absolute_path = as_path(abspath(Path(tempfile.mkdtemp(**kwargs))))
        self._relative_path = Path('')
        if path_descriptors:
            self.make_paths(*path_descriptors)
        self.set_permissions()

    @property
    def absolute_path(self) -> Path:
        return self._absolute_path

    @property
    def relative_path(self) -> Path:
        return self._relative_path

    def __enter__(self) -> 'TempDir':
        return self

    def __exit__(self, exception_type, exception_value, traceback) -> None:
        self.close()

    def close(self) -> None:
        """Delete the temporary directory and all files/subdirectories within.
        """
        if not self.exists:
            return
        # First need to make all paths removable
<<<<<<< HEAD
        for path in self.paths.values():
=======
        for path in iter(self):
>>>>>>> a571bb42
            path.set_permissions('rwx', True)
        shutil.rmtree(str(self.absolute_path))
        self.clear()

    def make_path(
            self, desc: TempPathDescriptor = None,
            apply_permissions: bool = True, **kwargs) -> Path:
        """Create a file or directory within the TempDir.

        Args:
            desc: A TempPathDescriptor.
            apply_permissions: Whether permissions should be applied to
                the new file/directory.
            kwargs: Arguments to TempPathDescriptor. Ignored unless `desc`
                is None.

        Returns:
            The absolute path to the new file/directory.
        """
        if not desc:
            desc = TempPathDescriptor(root=self, **kwargs)

        # If the subdirectory is given as a path, resolve it
        if desc.parent:
            desc.parent = self[desc.parent.absolute_path]
        else:
            desc.parent = self

        # Determine the name of the new file/directory
        if not desc.name:
            parent = desc.parent.absolute_path
            if desc.path_type == PathType.DIR:
                path = tempfile.mkdtemp(
                    prefix=desc.prefix, suffix=desc.suffix, dir=str(parent))
                desc.name = os.path.basename(path)
            else:
                path = tempfile.mkstemp(
                    prefix=desc.prefix, suffix=desc.suffix, dir=str(parent))[1]
                desc.name = os.path.basename(path)

        desc.create(apply_permissions)

        self[desc.absolute_path] = desc
        self[desc.relative_path] = desc

        return desc.absolute_path

    def make_paths(
            self, *path_descriptors: TempPathDescriptor) -> Sequence[Path]:
        """Create multiple files/directories at once. The paths are created
        before permissions are set, enabling creation of a read-only temporary
        file system.

        Args:
            path_descriptors: One or more TempPathDescriptor.

        Returns:
            A list of the created paths.
        """
        # Create files/directories without permissions
        paths = [
            self.make_path(desc, apply_permissions=False)
            for desc in path_descriptors]
        # Now apply permissions after all paths are created
        for desc in path_descriptors:
            desc.set_permissions()
        return paths

    # Convenience methods

    def make_file(
            self, desc: TempPathDescriptor = None,
            apply_permissions: bool = True, **kwargs) -> Path:
        """Convenience method; calls `make_path` with path_type='f'.
        """
        kwargs['path_type'] = 'f'
        return self.make_path(desc, apply_permissions, **kwargs)

    def make_fifo(
            self, desc: TempPathDescriptor = None,
            apply_permissions: bool = True, **kwargs) -> Path:
        """Convenience method; calls `make_path` with path_type='|'.
        """
        kwargs['path_type'] = '|'
        return self.make_path(desc, apply_permissions, **kwargs)

    def make_directory(
            self, desc: TempPathDescriptor = None,
            apply_permissions: bool = True, **kwargs) -> Path:
        """Convenience method; calls `make_path` with `path_type='d'`.
        """
        kwargs['path_type'] = 'd'
        return self.make_path(desc, apply_permissions, **kwargs)

    def make_empty_files(self, num_files: int, **kwargs) -> Sequence[Path]:
        """Create randomly-named undefined files.

        Args:
            num_files: The number of files to create.
            kwargs: Arguments to pass to TempPathDescriptor.

        Returns:
            A sequence of paths.
        """
        desc = list(
            TempPathDescriptor(root=self, **kwargs)
            for _ in range(num_files))
        return self.make_paths(*desc)


# User-defined path specifications


PATH_CLASS = WindowsPath if os.name == 'nt' else PosixPath


class PathInst(PATH_CLASS):
    """A path-like that has a slot for variable values.
    """
    __slots__ = 'values'

    def joinpath(self, *other: PurePath) -> 'PathInst':
        """Join two path-like objects, including merging 'values' dicts.
        """
        new_path = super().joinpath(*other)
        new_values = dict(self.values)
        for oth in other:
            if isinstance(oth, PathInst):
                new_values.update(oth.values)
        return path_inst(new_path, new_values)

    def __getitem__(self, name: str) -> Any:
        return self.values[name]

    def __eq__(self, other: Any) -> bool:
        return (
            isinstance(other, PathInst) and
            super().__eq__(other) and
            self.values == other.values)


def path_inst(path: Union[str, PurePath], values: dict = None) -> PathInst:
    """Create a PathInst from a path and values dict.

    Args:
        path: The path.
        values: The values dict.

    Returns:
        A PathInst.
    """
    pathinst = PathInst(path)
    pathinst.values = values or {}  # pylint: disable=attribute-defined-outside-init
    return pathinst


T = TypeVar('T')


class PathVar(Generic[T]):
    """Describes part of a path, used in PathSpec.

    Args:
        name: Path variable name
        optional: Whether this part of the path is optional
        default: A default value for this path variable
        undefined: The value to use when the variable is undefined
        pattern: A pattern that the value must match
        valid: Iterable of valid values
        invalid: Iterable of invalid values

    If `valid` is specified, `invalid` and `pattern` are ignored. Otherwise,
    values are first checked against `pattern` (if one is specified), then
    checked against `invalid` (if specified).
    """
    def __init__(
            self, name: str, optional: bool = False,
            default: Optional[T] = None, undefined: T = None,
            pattern: Regexp = None, valid: Iterable[T] = None,
            invalid: Iterable[T] = None, datatype: Callable[[str], T] = None
            ) -> None:
        self.name = name
        self.optional = optional
        self.default = default
        self.undefined = undefined
        self.valid = self.invalid = self.pattern = None
        if pattern and isinstance(pattern, str):
            self.pattern = re.compile(pattern)
        else:
            self.pattern = cast(Pattern, pattern)
        if valid:
            self.valid = set(valid)
        elif invalid:
            self.invalid = set(invalid)
        self.datatype = datatype

    def __call__(self, value: str = None) -> T:
        """Validate a value.

        Args:
            The value to validate. If None, the default value is used.

        Raises:
            ValueError if any validations fail.
        """
        if value is None:
            if self.default:
                value = self.default
            elif self.optional:
                return self.undefined
            else:
                raise ValueError(f"{self.name} is required")
        if self.valid:
            if value not in self.valid:
                raise ValueError(f"{value} is not in list of valid values")
        else:
            if self.pattern and not self.pattern.fullmatch(str(value)):
                raise ValueError(
                    f"{value} does not match pattern {self.pattern}")
            if self.invalid and value in self.invalid:
                raise ValueError(f"{value} is in list of invalid values")
        if self.datatype:
            return self.datatype(value)
        else:
            return value

    def as_pattern(self) -> str:
        """Format this variable as a regular expression capture group.
        """
        pattern = self.pattern.pattern if self.pattern else '.*'
        return "(?P<{name}>{pattern}){optional}".format(
            name=self.name, pattern=pattern,
            optional='?' if self.optional else '')

    def __str__(self) -> str:
        return "PathVar<{}, optional={}, default={}>".format(
            self.name, self.optional, self.default)


class StrPathVar(PathVar[str]):
    def __init__(self, name: str, undefined: str = '', **kwargs):
        super().__init__(name, undefined=undefined, **kwargs)


class PathPathVar(PathVar[Path]):
    def __init__(
            self, name: str, undefined: PurePath = Path(''),
            datatype: Callable[[str], Path] = Path, **kwargs):
        super().__init__(name, undefined=undefined, datatype=datatype, **kwargs)


def match_to_dict(
        match: Match, path_vars: Dict[str, PathVar],
        errors: bool = True) -> Union[Dict[str, Any], None]:
    """Convert a regular expression Match to a dict of (name, value) for
    all PathVars.

    Args:
        match: A re.Match.
        path_vars: A dict of PathVars.
        errors: If True, raise an exception on validation error, otherwise
            return None.

    Returns:
        A (name, value) dict.

    Raises:
        ValueError if any values fail validation.
    """
    match_groups = match.groupdict()
    try:
        return dict(
            (name, var(match_groups.get(name, None)))
            for name, var in path_vars.items())
    except ValueError:
        if errors:
            raise
        else:
            return None


# pylint: disable=no-member
class SpecBase(metaclass=ABCMeta):
    """Base class for :class:`DirSpec` and :class:`FileSpec`.

    Args:
        path_vars: Named variables with which to associate parts of a path.
        template: Format string for creating paths from variables.
        pattern: Regular expression for identifying matching paths.
    """
    def __init__(
            self, *path_vars: PathVar, template: str = None,
            pattern: Regexp = None) -> None:
        self.path_vars = dict((v.name, v) for v in path_vars)

        if template is None:
            template = '{{{}}}'.format(self.default_var_name)
            self.path_vars[self.default_var_name] = PathVar(
                self.default_var_name, pattern=self.default_pattern)

        self.template = template

        def escape(strng: str, chars: Iterable[str]):
            """Escape special characters in a string.
            """
            for char in chars:
                strng = strng.replace(char, f"\{char}")
            return strng

        def template_to_pattern(_template: str):
            """Convert a template string to a regular expression.
            """
            _pattern = escape(
                _template,
                ('\\', '.', '*', '+', '?', '[', ']', '(', ')', '<', '>'))
            _pattern += '$'
            pattern_args = dict(
                (name, var.as_pattern())
                for name, var in self.path_vars.items())
            _pattern = _pattern.format(**pattern_args)
            return escape(_pattern, ('{', '}'))

        if pattern is None:
            pattern = template_to_pattern(template)
        if isinstance(pattern, str):
            pattern = re.compile(pattern)
        self.pattern = pattern

    @property
    @abstractmethod
    def default_var_name(self) -> str:
        """The default variable name used for string formatting.
        """
        pass

    @property
    @abstractmethod
    def default_pattern(self) -> str:
        """The default filename pattern.
        """
        pass

    @property
    @abstractmethod
    def path_type(self) -> PathType:
        """The PathType.
        """
        pass

    def construct(self, **kwargs) -> PathInst:
        """Create a new PathInst from this spec using values in `kwargs`.

        Args:
            kwargs: Specify values for path variables.

        Returns:
            A PathInst.
        """
        values = dict(
            (name, var(kwargs.get(name, None)))
            for name, var in self.path_vars.items())
        path = self.template.format(**values)
        return path_inst(as_pure_path(path), values)

    def __call__(self, **kwargs) -> PathInst:
        return self.construct(**kwargs)

    def parse(
            self, path: Union[str, PurePath], fullpath: bool = False
            ) -> PathInst:
        """Extract PathVar values from `path` and create a new PathInst.

        Args:
            path: The path to parse.
            fullpath: Whether to extract the fully-resolved path.

        Returns: a PathInst.
        """
        if isinstance(path, str):
            if path in {STDIN_OR_STDOUT, STDERR}:
                raise ValueError(f"Cannot parse {path}")
        else:
            check_std(path, error=True)
        path = as_path(path)
        if fullpath:
            path = self.path_part(path.expanduser())
        match = self.pattern.fullmatch(str(path))
        if not match:
            raise ValueError(f"{path} does not match {self}")
        return path_inst(path, self._match_to_dict(match))

    def _match_to_dict(
            self, match: Match, errors: bool = True) -> Dict[str, Any]:
        """Convert a regular expression Match to a dict of (name, value) for
        all PathVars.

        Args:
            match: A :class:`re.Match`.
            errors: If True, raise an exception for validation failure,
                otherwise return None.

        Returns:
            A (name, value) dict.

        Raises:
            ValueError if any values fail validation.
        """
        return match_to_dict(match, self.path_vars, errors)

    def find(
            self, root: Optional[PurePath] = None,
            recursive: bool = False) -> Sequence[PathInst]:
        """Find all paths in `root` matching this spec.

        Args:
            root: Directory in which to begin the search.
            recursive: Whether to search recursively.

        Returns:
            A sequence of PathInst.
        """
        if root is None:
            root = self.default_search_root()
        find_results = find(
            root, self.pattern, path_types=[self.path_type],
            recursive=recursive, return_matches=True)
        matches = dict(
            (path, self._match_to_dict(match, errors=False))
            for path, match in cast(
                Sequence[Tuple[str, Match[str]]], find_results))
        return [
            path_inst(path, match)
            for path, match in matches.items()
            if match is not None]

    def __str__(self) -> str:
        return "{}<{}, template={}, pattern={}>".format(
            self.__class__.__name__,
            ','.join(str(var) for var in self.path_vars.values()),
            self.template, self.pattern)

    @abstractmethod
    def path_part(self, path: Path) -> str:
        """Return the part of the absolute path corresponding to the spec type.
        """
        pass

    def default_search_root(self) -> PurePath:  # pylint: disable=no-self-use
        """Get the default root directory for searcing.
        """
        raise ValueError("'root' must be specified for FileSpec.find()")


class DirSpec(SpecBase):
    """Spec for the directory part of a path.
    """
    @property
    def default_var_name(self) -> str:
        return 'dir'

    @property
    def default_pattern(self) -> str:
        return '.*'

    @property
    def path_type(self) -> PathType:
        return PathType.DIR

    def path_part(self, path: Path) -> str:
        return path.parent

    def default_search_root(self) -> PurePath:
        try:
            idx1 = self.template.index('{')
        except ValueError:
            return Path(self.template)
        try:
            idx2 = self.template.rindex(os.sep, 0, idx1)
            return Path(self.template[0:idx2])
        except ValueError:
            return Path(get_root())


class FileSpec(SpecBase):
    """Spec for the filename part of a path.

    Examples:
        spec = FileSpec(
            PathVar('id', pattern='[A-Z0-9_]+'),
            PathVar('ext', pattern='[^\.]+'),
            template='{id}.{ext}')

        # get a single file
        path = spec(id='ABC123', ext='txt') # => PathInst('ABC123.txt')
        print(path['id']) # => 'ABC123'

        # get the variable values for a path
        path = spec.parse('ABC123.txt')
        print(path['id']) # => 'ABC123'

        # find all files that match a FileSpec in the user's home directory
        all_paths = spec.find('~') # => [PathInst...]
    """
    @property
    def default_var_name(self) -> str:
        return 'file'

    @property
    def default_pattern(self) -> str:
        return '[^{}]*'.format(os.sep)

    @property
    def path_type(self) -> PathType:
        return PathType.FILE

    def path_part(self, path: Path) -> str:
        return path.name


class PathSpec:
    """Specifies a path in terms of a template with named components ("path
    variables").

    Args:
        dir_spec: A PurePath if the directory is fixed, otherwise a DirSpec.
        file_spec: A string if the filename is fixed, otherwise a FileSpec.
    """
    def __init__(
            self, dir_spec: Union[PurePath, DirSpec],
            file_spec: Union[str, FileSpec]) -> None:
        self.fixed_dir = self.fixed_file = False
        if not isinstance(dir_spec, DirSpec):
            dir_spec = path_inst(dir_spec)
            self.fixed_dir = True
        if not isinstance(file_spec, FileSpec):
            file_spec = path_inst(file_spec)
            self.fixed_file = True
        self.dir_spec = dir_spec
        self.file_spec = file_spec

        if self.fixed_dir:
            dir_spec_str = str(dir_spec)
        else:
            dir_spec_str = dir_spec.pattern.pattern
            if dir_spec_str.endswith('$'):
                dir_spec_str = dir_spec_str[:-1]
        self.pattern = os.path.join(
            dir_spec_str,
            file_spec if self.fixed_file else file_spec.pattern.pattern)

        self.path_vars: Dict[str, PathVar] = {}
        if not self.fixed_dir:
            self.path_vars.update(self.dir_spec.path_vars)
        if not self.fixed_file:
            self.path_vars.update(self.file_spec.path_vars)

    def construct(self, **kwargs) -> PathInst:
        """Create a new PathInst from this PathSpec using values in `kwargs`.

        Args:
            kwargs: Specify values for path variables.

        Returns:
            A PathInst
        """
        if self.fixed_dir:
            dir_part = cast(PathInst, self.dir_spec)
        else:
            dir_part = self.dir_spec.construct(**kwargs)
        if self.fixed_file:
            file_part = cast(PathInst, self.file_spec)
        else:
            file_part = self.file_spec.construct(**kwargs)
        return dir_part.joinpath(file_part)

    def __call__(self, **kwargs) -> PathInst:
        return self.construct(**kwargs)

    def parse(self, path: PurePath) -> PathInst:
        """Extract PathVar values from `path` and create a new PathInst.

        Args:
            path: The path to parse

        Returns: a PathInst
        """
        def parse_part(part, spec, fixed):
            """Parse part of path using 'spec'. Returns 'spec' if fixed is True.
            """
            if fixed:
                inst = spec
                if str(inst) != str(part):
                    raise ValueError(f"{part} doesn't match {spec}")
            else:
                inst = spec.parse(part)
            return inst

        dir_part = path.parent
        file_part = path.name
        dir_inst = file_inst = None
        if dir_part:
            dir_inst = parse_part(dir_part, self.dir_spec, self.fixed_dir)
        if file_part:
            file_inst = parse_part(file_part, self.file_spec, self.fixed_file)
        return dir_inst.joinpath(file_inst) if dir_inst else file_inst

    @deprecated_str_to_path(1, 'root')
    def find(
            self, root: Optional[PurePath] = None,
            path_types: Sequence[PathTypeArg] = 'f',
            recursive: bool = False) -> Sequence[PathInst]:
        """Find all paths matching this PathSpec. The search starts in 'root'
        if it is not None, otherwise it starts in the deepest fixed directory
        of this PathSpec's DirSpec.

        Args:
            root: Directory in which to begin the search.
            path_types: Types to return -- files ('f'), directories ('d') or
                both ('fd').
            recursive: Whether to search recursively.

        Returns:
            A sequence of PathInst.
        """
        if root is None:
            if self.fixed_dir:
                root = self.dir_spec
            else:
                root = self.dir_spec.default_search_root()

        files = find(
            root, self.pattern, path_types=path_types, recursive=recursive,
            return_matches=True)

        return [
            path_inst(path, match_to_dict(match, self.path_vars))
            for path, match in cast(
                Sequence[Tuple[PurePath, Match[str]]], files)
        ]<|MERGE_RESOLUTION|>--- conflicted
+++ resolved
@@ -975,11 +975,7 @@
         if not self.exists:
             return
         # First need to make all paths removable
-<<<<<<< HEAD
-        for path in self.paths.values():
-=======
         for path in iter(self):
->>>>>>> a571bb42
             path.set_permissions('rwx', True)
         shutil.rmtree(str(self.absolute_path))
         self.clear()
