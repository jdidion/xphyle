--- conflicted
+++ resolved
@@ -126,28 +126,17 @@
         compression: Whether the wrapped file is compressed.
         close_fileobj: Whether to close the wrapped file object when closing
             this wrapper.
-<<<<<<< HEAD
-=======
-
->>>>>>> a571bb42
+
     """
     def __init__(
             self, fileobj: FileLike, compression: CompressionArg = False,
             close_fileobj: bool = True) -> None:
-<<<<<<< HEAD
-        super().__init__()
-=======
         EventManager.__init__(self)
->>>>>>> a571bb42
         self._fileobj = fileobj
         self._iterator: Iterator = None
         self.compression = compression
         self.close_fileobj = close_fileobj
-<<<<<<< HEAD
-    
-=======
-
->>>>>>> a571bb42
+
     def __next__(self) -> bytes:
         return next(iter(self))
 
@@ -221,11 +210,7 @@
     def _close(self) -> None:
         if self.close_fileobj:
             self._fileobj.close()
-<<<<<<< HEAD
-    
-=======
-
->>>>>>> a571bb42
+
     # Pass-through methods
 
     @property
@@ -296,33 +281,15 @@
     @deprecated_str_to_path(1, 'source')
     def __init__(
             self, source: PathOrFile, mode: ModeArg = 'w',
-<<<<<<< HEAD
-            compression: CompressionArg = False, name: str = None,
-            close_fileobj: bool = True, **kwargs) -> None:
-        if isinstance(source, str):
-            self._path = str(source)
-=======
             compression: CompressionArg = False,
             name: Union[str, PurePath] = None, close_fileobj: bool = True,
             **kwargs) -> None:
         if isinstance(source, Path):
             self._path = source
->>>>>>> a571bb42
             source_fileobj = xopen(
                 source, mode=mode, compression=compression, **kwargs)
         else:
             source_fileobj = cast(FileLike, source)
-<<<<<<< HEAD
-            if name or not hasattr(source_fileobj, 'name'):
-                self._path = name
-            else:
-                self._path = getattr(source_fileobj, 'name')
-        super().__init__(
-            source_fileobj, compression=compression,
-            close_fileobj=close_fileobj)
-        self._name = name
-        if mode or not hasattr(source, 'mode'):
-=======
             if name is None and hasattr(source_fileobj, 'name'):
                 name = str(getattr(source_fileobj, 'name'))
             self._path = Path(name) if name else None
@@ -332,7 +299,6 @@
         if mode is None and hasattr(source, 'mode'):
             self._mode = getattr(source_fileobj, 'mode')
         if mode:
->>>>>>> a571bb42
             self._mode = str(mode)
         else:
             self._mode = None
@@ -357,11 +323,7 @@
         fileobj: The fileobj to wrap (the raw or wrapped buffer).
         buffer: The raw buffer.
         compression: Compression type.
-<<<<<<< HEAD
-        close_buffer: Whether to close the buffer when closing this wrapper.
-=======
         close_fileobj: Whether to close the buffer when closing this wrapper.
->>>>>>> a571bb42
     """
     def __init__(
             self, fileobj: PathOrFile, buffer: Union[io.StringIO, io.BytesIO],
@@ -385,10 +347,6 @@
         elif self.close_fileobj:
             setattr(self, '_value', self.buffer.getvalue())
             self._fileobj.close()
-<<<<<<< HEAD
-
-=======
->>>>>>> a571bb42
 
 
 class StdWrapper(FileLikeWrapper):
@@ -844,17 +802,10 @@
 def xopen(
         target: OpenArg, mode: ModeArg = None,
         compression: CompressionArg = None, use_system: bool = True,
-<<<<<<< HEAD
-        allow_subprocesses: bool = True, context_wrapper: bool = None, 
-        file_type: FileType = None, validate: bool = True, 
-        overwrite: bool = True, close_fileobj: bool = True, **kwargs
-        ) -> FileLike:
-=======
         allow_subprocesses: bool = True, context_wrapper: bool = None,
         file_type: FileType = None, validate: bool = True,
         overwrite: bool = True, close_fileobj: bool = True,
         **kwargs) -> FileLike:
->>>>>>> a571bb42
     """
     Replacement for the builtin `open` function that can also open URLs and
     subprocessess, and automatically handles compressed files.
@@ -889,13 +840,8 @@
         overwrite: For files opened in write mode, whether to overwrite
             existing files (True).
         close_fileobj: When `path` is a file-like object / `file_type` is
-<<<<<<< HEAD
-            FILELIKE, and `context_wrapper` is True, this determines whether to
-            close the underlying file object when closing the wrapper.
-=======
             FileType.FILELIKE, and `context_wrapper` is True, whether to close
             the underlying file when closing the wrapper.
->>>>>>> a571bb42
         kwargs: Additional keyword arguments to pass to ``open``.
 
     `path` is interpreted as follows:
@@ -961,11 +907,7 @@
         if not mode:
             mode = FileMode(access='r', coding='t' if is_str else 'b')
         is_buffer = True
-<<<<<<< HEAD
-    elif ((is_str or is_buffer) == (file_type is FileType.FILELIKE) or
-=======
     elif ((is_str or is_path or is_buffer) == (file_type is FileType.FILELIKE) or
->>>>>>> a571bb42
           is_std != (file_type is FileType.STDIO) or
           is_buffer != (file_type is FileType.BUFFER)):
         raise ValueError(
@@ -1218,11 +1160,7 @@
             fileobj = FileWrapper(
                 fileobj, name=name, mode=mode, compression=compression,
                 close_fileobj=close_fileobj)
-<<<<<<< HEAD
-    
-=======
-
->>>>>>> a571bb42
+
     return fileobj
 
 
