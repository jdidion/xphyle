--- conflicted
+++ resolved
@@ -14,17 +14,15 @@
 test:
 	$(TEST)
 
-<<<<<<< HEAD
 perftest:
 	py.test -m "perf" $(tests)
-=======
+
 clean:
 	rm -Rf __pycache__
 	rm -Rf **/__pycache__/*
 	rm -Rf dist
 	rm -Rf build
 	rm -Rf *.egg-info
->>>>>>> a831a490
 
 release:
 	$(clean)
