--- conflicted
+++ resolved
@@ -1,7 +1,3 @@
-<<<<<<< HEAD
-v3.1.6 (dev)
-------------
-=======
 v4.0.0-rc1 (2018.08.02)
 -----------------------
 * Support non-.gz extensions when decompressing bgzip files.
@@ -14,7 +10,6 @@
 
 v3.1.6 (2018.01.16)
 -------------------
->>>>>>> a571bb42
 * Fix bug when specifying file_type=FileType.FILELIKE.
 
 v3.1.5 (2017.12.11)
